/*
 * Copyright (c) 2022 Auxio Project
 *
 * This program is free software: you can redistribute it and/or modify
 * it under the terms of the GNU General Public License as published by
 * the Free Software Foundation, either version 3 of the License, or
 * (at your option) any later version.
 *
 * This program is distributed in the hope that it will be useful,
 * but WITHOUT ANY WARRANTY; without even the implied warranty of
 * MERCHANTABILITY or FITNESS FOR A PARTICULAR PURPOSE.  See the
 * GNU General Public License for more details.
 *
 * You should have received a copy of the GNU General Public License
 * along with this program.  If not, see <https://www.gnu.org/licenses/>.
 */
 
package org.oxycblt.auxio.music.system

import android.app.Service
import android.content.Intent
import android.database.ContentObserver
import android.os.Handler
import android.os.IBinder
import android.os.Looper
import android.os.PowerManager
import android.provider.MediaStore
<<<<<<< HEAD
import android.widget.Toast
import coil.imageLoader
import java.lang.Runnable
import kotlinx.coroutines.*
=======
import coil.ImageLoader
import dagger.hilt.android.AndroidEntryPoint
import javax.inject.Inject
import kotlinx.coroutines.CoroutineScope
import kotlinx.coroutines.Dispatchers
import kotlinx.coroutines.Job
>>>>>>> 23b04a7d
import org.oxycblt.auxio.BuildConfig
import org.oxycblt.auxio.music.MusicRepository
import org.oxycblt.auxio.music.MusicSettings
import org.oxycblt.auxio.music.storage.contentResolverSafe
import org.oxycblt.auxio.playback.state.PlaybackStateManager
import org.oxycblt.auxio.service.ForegroundManager
import org.oxycblt.auxio.util.getSystemServiceCompat
import org.oxycblt.auxio.util.logD

/**
 * A [Service] that manages the background music loading process.
 *
 * Loading music is a time-consuming process that would likely be killed by the system before it
 * could complete if ran anywhere else. So, this [Service] manages the music loading process as an
 * instance of [Indexer.Controller].
 *
 * This [Service] also handles automatic rescanning, as that is a similarly long-running background
 * operation that would be unsuitable elsewhere in the app.
 *
 * TODO: Unify with PlaybackService as part of the service independence project
 *
 * @author Alexander Capehart (OxygenCobalt)
 */
@AndroidEntryPoint
class IndexerService : Service(), Indexer.Controller, MusicSettings.Listener {
    @Inject lateinit var imageLoader: ImageLoader
    @Inject lateinit var musicRepository: MusicRepository
    @Inject lateinit var indexer: Indexer
    @Inject lateinit var musicSettings: MusicSettings
    @Inject lateinit var playbackManager: PlaybackStateManager
    private val serviceJob = Job()
    private val indexScope = CoroutineScope(serviceJob + Dispatchers.IO)
    private var currentIndexJob: Job? = null
    private lateinit var foregroundManager: ForegroundManager
    private lateinit var indexingNotification: IndexingNotification
    private lateinit var observingNotification: ObservingNotification
    private lateinit var wakeLock: PowerManager.WakeLock
    private lateinit var indexerContentObserver: SystemContentObserver

    override fun onCreate() {
        super.onCreate()
        // Initialize the core service components first.
        foregroundManager = ForegroundManager(this)
        indexingNotification = IndexingNotification(this)
        observingNotification = ObservingNotification(this)
        wakeLock =
            getSystemServiceCompat(PowerManager::class)
                .newWakeLock(
                    PowerManager.PARTIAL_WAKE_LOCK, BuildConfig.APPLICATION_ID + ":IndexerService")
        // Initialize any listener-dependent components last as we wouldn't want a listener race
        // condition to cause us to load music before we were fully initialize.
        indexerContentObserver = SystemContentObserver()
        musicSettings.registerListener(this)
        indexer.registerController(this)
        // An indeterminate indexer and a missing library implies we are extremely early
        // in app initialization so start loading music.
        if (musicRepository.library == null && indexer.isIndeterminate) {
            logD("No library present and no previous response, indexing music now")
            onStartIndexing(true)
        }

        logD("Service created.")
    }

    override fun onStartCommand(intent: Intent?, flags: Int, startId: Int) = START_NOT_STICKY

    override fun onBind(intent: Intent?): IBinder? = null

    override fun onDestroy() {
        super.onDestroy()
        // De-initialize core service components first.
        foregroundManager.release()
        wakeLock.releaseSafe()
        // Then cancel the listener-dependent components to ensure that stray reloading
        // events will not occur.
        indexerContentObserver.release()
        musicSettings.unregisterListener(this)
        indexer.unregisterController(this)
        // Then cancel any remaining music loading jobs.
        serviceJob.cancel()
        indexer.reset()
    }

    // --- CONTROLLER CALLBACKS ---

    override fun onStartIndexing(withCache: Boolean) {
        if (indexer.isIndexing) {
            // Cancel the previous music loading job.
            currentIndexJob?.cancel()
            indexer.reset()
        }
<<<<<<< HEAD

        currentIndexJob =
            indexScope.launch {
                // Reload the media store
                if (withCache) {
                    // Start a new music loading job on a co-routine.
                    indexer.index(this@IndexerService, true)
                } else {
                    withContext(Dispatchers.Main) {
                        Toast.makeText(this@IndexerService, "Reindexing", Toast.LENGTH_SHORT).show()
                    }
                    SDReIndex.reindex(this@IndexerService)
                    indexer.index(this@IndexerService, false)
                    withContext(Dispatchers.Main) {
                        Toast.makeText(this@IndexerService, "Finished Indexing", Toast.LENGTH_LONG)
                            .show()
                    }
                }
            }
=======
        // Start a new music loading job on a co-routine.
        currentIndexJob = indexer.index(this@IndexerService, withCache, indexScope)
>>>>>>> 23b04a7d
    }

    override fun onIndexerStateChanged(state: Indexer.State?) {
        when (state) {
            is Indexer.State.Indexing -> updateActiveSession(state.indexing)
            is Indexer.State.Complete -> {
                val newLibrary = state.result.getOrNull()
                if (newLibrary != null && newLibrary != musicRepository.library) {
                    logD("Applying new library")
                    // We only care if the newly-loaded library is going to replace a previously
                    // loaded library.
                    if (musicRepository.library != null) {
                        // Wipe possibly-invalidated outdated covers
                        imageLoader.memoryCache?.clear()
                        // Clear invalid models from PlaybackStateManager. This is not connected
                        // to a listener as it is bad practice for a shared object to attach to
                        // the listener system of another.
                        playbackManager.toSavedState()?.let { savedState ->
                            playbackManager.applySavedState(
                                PlaybackStateManager.SavedState(
                                    parent = savedState.parent?.let(newLibrary::sanitize),
                                    queueState =
                                        savedState.queueState.remap { song ->
                                            newLibrary.sanitize(requireNotNull(song))
                                        },
                                    positionMs = savedState.positionMs,
                                    repeatMode = savedState.repeatMode),
                                true)
                        }
                    }
                    // Forward the new library to MusicStore to continue the update process.
                    musicRepository.library = newLibrary
                }
                // On errors, while we would want to show a notification that displays the
                // error, that requires the Android 13 notification permission, which is not
                // handled right now.
                updateIdleSession()
            }
            null -> {
                // Null is the indeterminate state that occurs on app startup or after
                // the cancellation of a load, so in that case we want to stop foreground
                // since (technically) nothing is loading.
                updateIdleSession()
            }
        }
    }

    // --- INTERNAL ---

    /**
     * Update the current state to "Active", in which the service signals that music loading is
     * on-going.
     * @param state The current music loading state.
     */
    private fun updateActiveSession(state: Indexer.Indexing) {
        // When loading, we want to enter the foreground state so that android does
        // not shut off the loading process. Note that while we will always post the
        // notification when initially starting, we will not update the notification
        // unless it indicates that it has changed.
        val changed = indexingNotification.updateIndexingState(state)
        if (!foregroundManager.tryStartForeground(indexingNotification) && changed) {
            logD("Notification changed, re-posting notification")
            indexingNotification.post()
        }
        // Make sure we can keep the CPU on while loading music
        wakeLock.acquireSafe()
    }

    /**
     * Update the current state to "Idle", in which it either does nothing or signals that it's
     * currently monitoring the music library for changes.
     */
    private fun updateIdleSession() {
        if (musicSettings.shouldBeObserving) {
            // There are a few reasons why we stay in the foreground with automatic rescanning:
            // 1. Newer versions of Android have become more and more restrictive regarding
            // how a foreground service starts. Thus, it's best to go foreground now so that
            // we can go foreground later.
            // 2. If a non-foreground service is killed, the app will probably still be alive,
            // and thus the music library will not be updated at all.
            // TODO: Assuming I unify this with PlaybackService, it's possible that I won't need
            //  this anymore, or at least I only have to use it when the app task is not removed.
            if (!foregroundManager.tryStartForeground(observingNotification)) {
                observingNotification.post()
            }
        } else {
            // Not observing and done loading, exit foreground.
            foregroundManager.tryStopForeground()
        }
        // Release our wake lock (if we were using it)
        wakeLock.releaseSafe()
    }

    /** Utility to safely acquire a [PowerManager.WakeLock] without crashes/inefficiency. */
    private fun PowerManager.WakeLock.acquireSafe() {
        // Avoid unnecessary acquire calls.
        if (!wakeLock.isHeld) {
            logD("Acquiring wake lock")
            // Time out after a minute, which is the average music loading time for a medium-sized
            // library. If this runs out, we will re-request the lock, and if music loading is
            // shorter than the timeout, it will be released early.
            acquire(WAKELOCK_TIMEOUT_MS)
        }
    }

    /** Utility to safely release a [PowerManager.WakeLock] without crashes/inefficiency. */
    private fun PowerManager.WakeLock.releaseSafe() {
        // Avoid unnecessary release calls.
        if (wakeLock.isHeld) {
            logD("Releasing wake lock")
            release()
        }
    }

    // --- SETTING CALLBACKS ---

    override fun onIndexingSettingChanged() {
        // Music loading configuration changed, need to reload music.
        onStartIndexing(true)
    }

    override fun onObservingChanged() {
        // Make sure we don't override the service state with the observing
        // notification if we were actively loading when the automatic rescanning
        // setting changed. In such a case, the state will still be updated when
        // the music loading process ends.
        if (!indexer.isIndexing) {
            updateIdleSession()
        }
    }

    /**
     * A [ContentObserver] that observes the [MediaStore] music database for changes, a behavior
     * known to the user as automatic rescanning. The active (and not passive) nature of observing
     * the database is what requires [IndexerService] to stay foreground when this is enabled.
     */
    private inner class SystemContentObserver :
        ContentObserver(Handler(Looper.getMainLooper())), Runnable {
        private val handler = Handler(Looper.getMainLooper())

        init {
            contentResolverSafe.registerContentObserver(
                MediaStore.Audio.Media.EXTERNAL_CONTENT_URI, true, this)
        }

        /**
         * Release this instance, preventing it from further observing the database and cancelling
         * any pending update events.
         */
        fun release() {
            handler.removeCallbacks(this)
            contentResolverSafe.unregisterContentObserver(this)
        }

        override fun onChange(selfChange: Boolean) {
            // Batch rapid-fire updates to the library into a single call to run after 500ms
            handler.removeCallbacks(this)
            handler.postDelayed(this, REINDEX_DELAY_MS)
        }

        override fun run() {
            // Check here if we should even start a reindex. This is much less bug-prone than
            // registering and de-registering this component as this setting changes.
            if (musicSettings.shouldBeObserving) {
                onStartIndexing(true)
            }
        }
    }

    private companion object {
        const val WAKELOCK_TIMEOUT_MS = 60 * 1000L
        const val REINDEX_DELAY_MS = 500L
    }
}<|MERGE_RESOLUTION|>--- conflicted
+++ resolved
@@ -25,19 +25,10 @@
 import android.os.Looper
 import android.os.PowerManager
 import android.provider.MediaStore
-<<<<<<< HEAD
-import android.widget.Toast
-import coil.imageLoader
-import java.lang.Runnable
-import kotlinx.coroutines.*
-=======
 import coil.ImageLoader
 import dagger.hilt.android.AndroidEntryPoint
 import javax.inject.Inject
-import kotlinx.coroutines.CoroutineScope
-import kotlinx.coroutines.Dispatchers
-import kotlinx.coroutines.Job
->>>>>>> 23b04a7d
+import kotlinx.coroutines.*
 import org.oxycblt.auxio.BuildConfig
 import org.oxycblt.auxio.music.MusicRepository
 import org.oxycblt.auxio.music.MusicSettings
@@ -129,30 +120,8 @@
             currentIndexJob?.cancel()
             indexer.reset()
         }
-<<<<<<< HEAD
-
-        currentIndexJob =
-            indexScope.launch {
-                // Reload the media store
-                if (withCache) {
-                    // Start a new music loading job on a co-routine.
-                    indexer.index(this@IndexerService, true)
-                } else {
-                    withContext(Dispatchers.Main) {
-                        Toast.makeText(this@IndexerService, "Reindexing", Toast.LENGTH_SHORT).show()
-                    }
-                    SDReIndex.reindex(this@IndexerService)
-                    indexer.index(this@IndexerService, false)
-                    withContext(Dispatchers.Main) {
-                        Toast.makeText(this@IndexerService, "Finished Indexing", Toast.LENGTH_LONG)
-                            .show()
-                    }
-                }
-            }
-=======
         // Start a new music loading job on a co-routine.
         currentIndexJob = indexer.index(this@IndexerService, withCache, indexScope)
->>>>>>> 23b04a7d
     }
 
     override fun onIndexerStateChanged(state: Indexer.State?) {
