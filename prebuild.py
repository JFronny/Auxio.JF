#!/usr/bin/env python3

# This script automatically assembles any required ExoPlayer extensions or components as
# an AAR blob. This method is not only faster than depending on ExoPlayer outright as we 
# only need to build our components once, it's also easier to use with Android Studio, which
# tends to get bogged down when we include a massive source repository as part of the gradle
# project. This script may change from time to time depending on the components or extensions
# that I leverage. It's recommended to re-run it after every release to ensure consistent
# behavior.

# As for why I wrote this in Python and not Bash, it's because Bash really does not have
# the capabilities for a nice, seamless pre-build process.

import os
import platform
import sys
import subprocess
import re

# WARNING: THE EXOPLAYER VERSION MUST BE KEPT IN LOCK-STEP WITH THE FLAC EXTENSION AND 
# THE GRADLE DEPENDENCY. IF NOT, VERY UNFRIENDLY BUILD FAILURES AND CRASHES MAY ENSUE.
# EXO_VERSION = "2.18.2"
FLAC_VERSION = "1.3.2"

OK="\033[1;32m" # Bold green
FATAL="\033[1;31m" # Bold red
WARN="\033[1;33m" # Bold yellow
RUN="\033[1;34m" # Bold blue
INFO="\033[1m" # Bold white
NC="\033[0m"

# We do some shell scripting later on, so we can't support windows.
# TODO: Support windows
system = platform.system()
if system not in ["Linux", "Darwin"]:
    print("fatal: unsupported platform " + system)
    sys.exit(1)

def sh(cmd):
    print(RUN + "execute: " + NC + cmd)
    code = subprocess.call(["sh", "-c", "set -e; " + cmd])
    if code != 0:
        print(FATAL + "fatal:" + NC + " command failed with exit code " + str(code))
        sys.exit(1)

start_path = os.path.join(os.path.abspath(os.curdir))
libs_path = os.path.join(start_path, "app", "libs")
if os.path.exists(libs_path):
    reinstall = input(INFO + "info:" + NC + " exoplayer is already installed. " + 
        "would you like to reinstall it? [y/n] ")
    if not re.match("[yY][eE][sS]|[yY]", reinstall):
        sys.exit(0)

exoplayer_path = os.path.join(start_path, "app", "build", "srclibs", "exoplayer")

# Ensure that there is always an SDK environment variable.
# Technically there is also an sdk.dir field in local.properties, but that does
# not work when you clone a project without a local.properties.
if os.getenv("ANDROID_HOME") is None and os.getenv("ANDROID_SDK_ROOT") is None:
    print(FATAL + "fatal:" + NC + " sdk location not found. please define " +
        "ANDROID_HOME/ANDROID_SDK_ROOT before continuing.")
    sys.exit(1)

<<<<<<< HEAD
android_home = os.getenv("ANDROID_HOME") or os.getenv("ANDROID_SDK_ROOT")

ndk_path = os.getenv("NDK_PATH")
=======
ndk_path = os.getenv("ANDROID_NDK_HOME")
>>>>>>> 3e335101
if ndk_path is None or not os.path.isfile(os.path.join(ndk_path, "ndk-build")):
    # We don't have a proper path. Do some digging on the Android SDK directory
    # to see if we can find it.

    candidates = []
    for entry in os.scandir(os.path.join(android_home, "ndk")):
        if entry.is_dir():
            candidates.append(entry.path)

    if len(candidates) > 0:
        print(WARN + "warn:" + NC + " ANDROID_NDK_HOME was not set or invalid. multiple " + 
            "candidates were found however:")
        for i, candidate in enumerate(candidates):
            print("[" + str(i) + "] " + candidate)
        print(INFO + "info:" + NC + " NDK r21e is recommended for this script. Other " +
            "NDKs may result in unexpected behavior.")
        try:
            ndk_path = candidates[int(input("enter the ndk to use [default 0]: "))]
        except ValueError:
            ndk_path = candidates[0]
    else:
        print(FATAL + "fatal:" + NC + " the android ndk was not installed at a " + 
            "recognized location.")
        sys.exit(1)

ndk_build_path = os.path.join(ndk_path, "ndk-build")

# Now try to install ExoPlayer.
sh("rm -rf " + exoplayer_path)
sh("rm -rf " + libs_path)

print(INFO + "info:" + NC + " cloning exoplayer...")
sh("git clone https://github.com/OxygenCobalt/ExoPlayer.git " + exoplayer_path)
os.chdir(exoplayer_path)
sh("git checkout auxio")

print(INFO + "info:" + NC + " assembling flac extension...")
flac_ext_aar_path = os.path.join(exoplayer_path, "extensions", "flac", 
    "buildout", "outputs", "aar", "extension-flac-release.aar")
flac_ext_jni_path = os.path.join("extensions", "flac", "src", "main", "jni")

os.chdir(flac_ext_jni_path)
sh('curl "https://ftp.osuosl.org/pub/xiph/releases/flac/flac-' + FLAC_VERSION + 
    '.tar.xz" | tar xJ && mv "flac-' + FLAC_VERSION + '" flac')
sh(ndk_build_path + " APP_ABI=all -j4")

os.chdir(exoplayer_path)
sh("./gradlew extension-flac:bundleReleaseAar")
 
print(INFO + "info:" + NC + " assembling extractor component...")

extractor_aar_path = os.path.join(exoplayer_path, "library", "extractor", 
    "buildout", "outputs", "aar", "library-extractor-release.aar")

sh("./gradlew library-extractor:bundleReleaseAar")

os.chdir(start_path)
sh("mkdir " + libs_path)
sh("cp " + flac_ext_aar_path + " " + libs_path)
sh("cp " + extractor_aar_path + " " + libs_path)
 
print(OK + "success:" + NC + " completed pre-build")<|MERGE_RESOLUTION|>--- conflicted
+++ resolved
@@ -61,13 +61,9 @@
         "ANDROID_HOME/ANDROID_SDK_ROOT before continuing.")
     sys.exit(1)
 
-<<<<<<< HEAD
 android_home = os.getenv("ANDROID_HOME") or os.getenv("ANDROID_SDK_ROOT")
 
-ndk_path = os.getenv("NDK_PATH")
-=======
 ndk_path = os.getenv("ANDROID_NDK_HOME")
->>>>>>> 3e335101
 if ndk_path is None or not os.path.isfile(os.path.join(ndk_path, "ndk-build")):
     # We don't have a proper path. Do some digging on the Android SDK directory
     # to see if we can find it.
@@ -78,7 +74,7 @@
             candidates.append(entry.path)
 
     if len(candidates) > 0:
-        print(WARN + "warn:" + NC + " ANDROID_NDK_HOME was not set or invalid. multiple " + 
+        print(WARN + "warn:" + NC + " ANDROID_NDK_HOME was not set or invalid. multiple " +
             "candidates were found however:")
         for i, candidate in enumerate(candidates):
             print("[" + str(i) + "] " + candidate)
