--- conflicted
+++ resolved
@@ -19,15 +19,9 @@
     namespace "org.oxycblt.auxio"
 
     defaultConfig {
-<<<<<<< HEAD
         applicationId "io.gitlab.jfronny.auxio"
-        versionName "3.0.3"
-        versionCode 27
-=======
-        applicationId namespace
         versionName "3.0.4"
         versionCode 28
->>>>>>> f2a90bf0
 
         minSdk 21
         targetSdk 33
