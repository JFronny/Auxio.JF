--- conflicted
+++ resolved
@@ -11,15 +11,9 @@
     namespace "org.oxycblt.auxio"
 
     defaultConfig {
-<<<<<<< HEAD
         applicationId "io.gitlab.jfronny.auxio"
-        versionName "3.0.1"
-        versionCode 25
-=======
-        applicationId namespace
         versionName "3.0.2"
         versionCode 26
->>>>>>> 240b4d6b
 
         minSdk 21
         targetSdk 33
