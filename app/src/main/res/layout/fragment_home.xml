<?xml version="1.0" encoding="utf-8"?>
<androidx.coordinatorlayout.widget.CoordinatorLayout xmlns:android="http://schemas.android.com/apk/res/android"
    xmlns:app="http://schemas.android.com/apk/res-auto"
    xmlns:tools="http://schemas.android.com/tools"
    android:id="@+id/home_layout"
    android:layout_width="match_parent"
    android:layout_height="match_parent"
    android:background="?attr/colorSurface"
    android:transitionGroup="true">

    <org.oxycblt.auxio.ui.CoordinatorAppBarLayout
        android:id="@+id/home_appbar"
        style="@style/Widget.Auxio.AppBarLayout">

        <org.oxycblt.auxio.list.selection.SelectionToolbarOverlay
            android:id="@+id/home_selection_toolbar"
            android:layout_width="match_parent"
            android:layout_height="wrap_content">

            <com.google.android.material.appbar.MaterialToolbar
                android:id="@+id/home_toolbar"
                android:layout_width="match_parent"
                android:layout_height="wrap_content"
                app:layout_scrollFlags="scroll|enterAlways"
                app:menu="@menu/menu_home"
                app:title="@string/info_app_name" />

        </org.oxycblt.auxio.list.selection.SelectionToolbarOverlay>

    </org.oxycblt.auxio.ui.CoordinatorAppBarLayout>


    <FrameLayout
        android:id="@+id/home_content"
        android:layout_width="match_parent"
        android:layout_height="match_parent"
        android:animateLayoutChanges="true"
        android:clipToPadding="false"
        app:layout_behavior="com.google.android.material.appbar.AppBarLayout$ScrollingViewBehavior">

        <androidx.viewpager2.widget.ViewPager2
            android:id="@+id/home_pager"
            android:layout_width="match_parent"
            android:layout_height="match_parent"
            app:layoutManager="androidx.recyclerview.widget.LinearLayoutManager"
            app:layout_behavior="com.google.android.material.appbar.AppBarLayout$ScrollingViewBehavior"
            tools:layout="@layout/fragment_home_list" />

        <org.oxycblt.auxio.home.EdgeFrameLayout
            android:id="@+id/home_indexing_container"
            android:layout_width="match_parent"
            android:layout_height="wrap_content"
            android:layout_gravity="center"
            android:layout_margin="@dimen/spacing_medium"
            android:fitsSystemWindows="true"
            android:visibility="invisible">

            <com.google.android.material.card.MaterialCardView
                android:layout_width="match_parent"
                android:layout_height="wrap_content"
                android:layout_gravity="center">

                <androidx.constraintlayout.widget.ConstraintLayout
                    android:layout_width="match_parent"
                    android:layout_height="wrap_content"
                    android:animateLayoutChanges="true">

                    <TextView
                        android:id="@+id/home_indexing_status"
                        android:layout_width="match_parent"
                        android:layout_height="wrap_content"
                        android:layout_margin="@dimen/spacing_medium"
                        android:gravity="center"
                        android:textAppearance="@style/TextAppearance.Auxio.BodyLarge"
                        app:layout_constraintBottom_toTopOf="@+id/home_indexing_action"
                        app:layout_constraintTop_toTopOf="parent"
                        app:layout_constraintVertical_chainStyle="packed"
                        tools:text="Status" />

                    <com.google.android.material.progressindicator.LinearProgressIndicator
                        android:id="@+id/home_indexing_progress"
                        android:layout_width="match_parent"
                        android:layout_height="wrap_content"
                        android:layout_marginStart="@dimen/spacing_medium"
                        android:layout_marginEnd="@dimen/spacing_medium"
                        android:indeterminate="true"
                        app:indeterminateAnimationType="disjoint"
                        app:layout_constraintBottom_toBottomOf="@+id/home_indexing_action"
                        app:layout_constraintTop_toTopOf="@+id/home_indexing_action" />

                    <org.oxycblt.auxio.ui.RippleFixMaterialButton
                        android:id="@+id/home_indexing_action"
                        android:layout_width="match_parent"
                        android:layout_height="wrap_content"
                        android:layout_marginStart="@dimen/spacing_medium"
                        android:layout_marginEnd="@dimen/spacing_medium"
                        android:layout_marginBottom="@dimen/spacing_medium"
                        android:text="@string/lbl_retry"
                        android:visibility="invisible"
                        app:layout_constraintBottom_toBottomOf="parent"
                        app:layout_constraintTop_toBottomOf="@+id/home_indexing_status" />

                </androidx.constraintlayout.widget.ConstraintLayout>

            </com.google.android.material.card.MaterialCardView>

        </org.oxycblt.auxio.home.EdgeFrameLayout>

    </FrameLayout>

    <LinearLayout
        android:layout_width="match_parent"
        android:layout_height="match_parent"
        android:orientation="vertical">

<<<<<<< HEAD
        <androidx.coordinatorlayout.widget.CoordinatorLayout
            android:layout_width="match_parent"
            android:layout_height="0dp"
            android:layout_weight="1">
            <com.google.android.material.floatingactionbutton.FloatingActionButton
                android:id="@+id/home_fab"
                style="@style/Widget.Auxio.FloatingActionButton.Adaptive"
                android:layout_width="wrap_content"
                android:layout_height="wrap_content"
                android:layout_gravity="bottom|end"
                android:layout_margin="@dimen/spacing_medium"
                android:contentDescription="@string/desc_shuffle_all"
                android:src="@drawable/ic_shuffle_off_24"/>
        </androidx.coordinatorlayout.widget.CoordinatorLayout>

        <com.google.android.material.bottomnavigation.BottomNavigationView
            android:id="@+id/bottom_navigation"
            android:layout_width="match_parent"
            android:layout_height="wrap_content"
            android:layout_gravity="bottom"
            app:layout_insetEdge="bottom"/>
    </LinearLayout>
=======
        <org.oxycblt.auxio.home.FlipFloatingActionButton
            android:id="@+id/home_fab"
            style="@style/Widget.Auxio.FloatingActionButton.Adaptive"
            android:layout_width="wrap_content"
            android:layout_height="wrap_content"
            android:layout_margin="@dimen/spacing_medium" />

    </org.oxycblt.auxio.home.EdgeFrameLayout>
>>>>>>> f2a90bf0

</androidx.coordinatorlayout.widget.CoordinatorLayout><|MERGE_RESOLUTION|>--- conflicted
+++ resolved
@@ -113,20 +113,17 @@
         android:layout_height="match_parent"
         android:orientation="vertical">
 
-<<<<<<< HEAD
         <androidx.coordinatorlayout.widget.CoordinatorLayout
             android:layout_width="match_parent"
             android:layout_height="0dp"
             android:layout_weight="1">
-            <com.google.android.material.floatingactionbutton.FloatingActionButton
+            <org.oxycblt.auxio.home.FlipFloatingActionButton
                 android:id="@+id/home_fab"
                 style="@style/Widget.Auxio.FloatingActionButton.Adaptive"
                 android:layout_width="wrap_content"
                 android:layout_height="wrap_content"
                 android:layout_gravity="bottom|end"
-                android:layout_margin="@dimen/spacing_medium"
-                android:contentDescription="@string/desc_shuffle_all"
-                android:src="@drawable/ic_shuffle_off_24"/>
+                android:layout_margin="@dimen/spacing_medium" />
         </androidx.coordinatorlayout.widget.CoordinatorLayout>
 
         <com.google.android.material.bottomnavigation.BottomNavigationView
@@ -136,15 +133,5 @@
             android:layout_gravity="bottom"
             app:layout_insetEdge="bottom"/>
     </LinearLayout>
-=======
-        <org.oxycblt.auxio.home.FlipFloatingActionButton
-            android:id="@+id/home_fab"
-            style="@style/Widget.Auxio.FloatingActionButton.Adaptive"
-            android:layout_width="wrap_content"
-            android:layout_height="wrap_content"
-            android:layout_margin="@dimen/spacing_medium" />
-
-    </org.oxycblt.auxio.home.EdgeFrameLayout>
->>>>>>> f2a90bf0
 
 </androidx.coordinatorlayout.widget.CoordinatorLayout>