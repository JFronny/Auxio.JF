<?xml version="1.0" encoding="utf-8"?>
<androidx.coordinatorlayout.widget.CoordinatorLayout xmlns:android="http://schemas.android.com/apk/res/android"
    xmlns:app="http://schemas.android.com/apk/res-auto"
    xmlns:tools="http://schemas.android.com/tools"
    android:id="@+id/home_layout"
    android:layout_width="match_parent"
    android:layout_height="match_parent"
    android:background="?attr/colorSurface"
    android:transitionGroup="true">

    <org.oxycblt.auxio.ui.CoordinatorAppBarLayout
        android:id="@+id/home_appbar"
        style="@style/Widget.Auxio.AppBarLayout"
        android:fitsSystemWindows="true">

        <org.oxycblt.auxio.list.selection.SelectionToolbarOverlay
            android:id="@+id/home_selection_toolbar"
            android:layout_width="match_parent"
            android:layout_height="wrap_content">

            <com.google.android.material.appbar.MaterialToolbar
                android:id="@+id/home_toolbar"
                android:layout_width="match_parent"
                android:layout_height="wrap_content"
                app:layout_scrollFlags="scroll|enterAlways"
                app:menu="@menu/menu_home"
                app:title="@string/info_app_name" />

        </org.oxycblt.auxio.list.selection.SelectionToolbarOverlay>

<<<<<<< HEAD
    </org.oxycblt.auxio.ui.AuxioAppBarLayout>
=======
        <com.google.android.material.tabs.TabLayout
            android:id="@+id/home_tabs"
            android:layout_width="match_parent"
            android:layout_height="wrap_content"
            android:background="@android:color/transparent"
            app:tabContentStart="@dimen/spacing_medium"
            app:tabGravity="start"
            app:tabMode="scrollable" />

    </org.oxycblt.auxio.ui.CoordinatorAppBarLayout>
>>>>>>> 3e335101


    <FrameLayout
        android:id="@+id/home_content"
        android:layout_width="match_parent"
        android:layout_height="match_parent"
        android:animateLayoutChanges="true"
        android:clipToPadding="false"
        app:layout_behavior="com.google.android.material.appbar.AppBarLayout$ScrollingViewBehavior">

        <androidx.viewpager2.widget.ViewPager2
            android:id="@+id/home_pager"
            android:layout_width="match_parent"
            android:layout_height="match_parent"
            app:layoutManager="androidx.recyclerview.widget.LinearLayoutManager"
            app:layout_behavior="com.google.android.material.appbar.AppBarLayout$ScrollingViewBehavior"
            tools:layout="@layout/fragment_home_list" />

        <org.oxycblt.auxio.home.EdgeFrameLayout
            android:id="@+id/home_indexing_container"
            android:layout_width="match_parent"
            android:layout_height="wrap_content"
            android:layout_gravity="center"
            android:layout_margin="@dimen/spacing_medium"
            android:fitsSystemWindows="true"
            android:visibility="invisible">

            <com.google.android.material.card.MaterialCardView
                android:layout_width="match_parent"
                android:layout_height="wrap_content"
                android:layout_gravity="center">

                <androidx.constraintlayout.widget.ConstraintLayout
                    android:layout_width="match_parent"
                    android:layout_height="wrap_content"
                    android:animateLayoutChanges="true">

                    <TextView
                        android:id="@+id/home_indexing_status"
                        android:layout_width="match_parent"
                        android:layout_height="wrap_content"
                        android:layout_margin="@dimen/spacing_medium"
                        android:gravity="center"
                        android:textAppearance="@style/TextAppearance.Auxio.BodyLarge"
                        app:layout_constraintBottom_toTopOf="@+id/home_indexing_action"
                        app:layout_constraintTop_toTopOf="parent"
                        app:layout_constraintVertical_chainStyle="packed"
                        tools:text="Status" />

                    <com.google.android.material.progressindicator.LinearProgressIndicator
                        android:id="@+id/home_indexing_progress"
                        android:layout_width="match_parent"
                        android:layout_height="wrap_content"
                        android:layout_marginStart="@dimen/spacing_medium"
                        android:layout_marginEnd="@dimen/spacing_medium"
                        android:indeterminate="true"
                        app:indeterminateAnimationType="disjoint"
                        app:layout_constraintBottom_toBottomOf="@+id/home_indexing_action"
                        app:layout_constraintTop_toTopOf="@+id/home_indexing_action" />

                    <Button
                        android:id="@+id/home_indexing_action"
                        android:layout_width="match_parent"
                        android:layout_height="wrap_content"
                        android:layout_marginStart="@dimen/spacing_medium"
                        android:layout_marginEnd="@dimen/spacing_medium"
                        android:layout_marginBottom="@dimen/spacing_medium"
                        android:text="@string/lbl_retry"
                        android:visibility="invisible"
                        app:layout_constraintBottom_toBottomOf="parent"
                        app:layout_constraintTop_toBottomOf="@+id/home_indexing_status" />

                </androidx.constraintlayout.widget.ConstraintLayout>

            </com.google.android.material.card.MaterialCardView>

        </org.oxycblt.auxio.home.EdgeFrameLayout>

    </FrameLayout>

    <LinearLayout
        android:layout_width="match_parent"
        android:layout_height="match_parent"
        android:orientation="vertical">

        <androidx.coordinatorlayout.widget.CoordinatorLayout
            android:layout_width="match_parent"
            android:layout_height="0dp"
            android:layout_weight="1">
            <com.google.android.material.floatingactionbutton.FloatingActionButton
                android:id="@+id/home_fab"
                style="@style/Widget.Auxio.FloatingActionButton.Adaptive"
                android:layout_width="wrap_content"
                android:layout_height="wrap_content"
                android:layout_gravity="bottom|end"
                android:layout_margin="@dimen/spacing_medium"
                android:contentDescription="@string/desc_shuffle_all"
                android:src="@drawable/ic_shuffle_off_24"/>
        </androidx.coordinatorlayout.widget.CoordinatorLayout>

        <com.google.android.material.bottomnavigation.BottomNavigationView
            android:id="@+id/bottom_navigation"
            android:layout_width="match_parent"
            android:layout_height="wrap_content"
            android:layout_gravity="bottom"
            app:layout_insetEdge="bottom"/>
    </LinearLayout>

</androidx.coordinatorlayout.widget.CoordinatorLayout><|MERGE_RESOLUTION|>--- conflicted
+++ resolved
@@ -28,20 +28,7 @@
 
         </org.oxycblt.auxio.list.selection.SelectionToolbarOverlay>
 
-<<<<<<< HEAD
-    </org.oxycblt.auxio.ui.AuxioAppBarLayout>
-=======
-        <com.google.android.material.tabs.TabLayout
-            android:id="@+id/home_tabs"
-            android:layout_width="match_parent"
-            android:layout_height="wrap_content"
-            android:background="@android:color/transparent"
-            app:tabContentStart="@dimen/spacing_medium"
-            app:tabGravity="start"
-            app:tabMode="scrollable" />
-
     </org.oxycblt.auxio.ui.CoordinatorAppBarLayout>
->>>>>>> 3e335101
 
 
     <FrameLayout
